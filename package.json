{
  "name": "vscode-docker",
  "version": "0.4.1-alpha",
  "publisher": "PeterJausovec",
  "displayName": "Docker",
  "description": "Adds syntax highlighting, commands, hover tips, and linting for Dockerfile and docker-compose files.",
  "license": "SEE LICENSE IN LICENSE.md",
  "icon": "images/docker_icon.png",
  "aiKey": "AIF-d9b70cd4-b9f9-4d70-929b-a071c400b217",
  "galleryBanner": {
    "color": "#1289B9",
    "theme": "dark"
  },
  "categories": [
    "Programming Languages",
    "Linters",
    "Azure"
  ],
  "keywords": [
    "docker",
    "compose",
    "container",
    "multi-root ready"
  ],
  "repository": {
    "type": "git",
    "url": "https://github.com/microsoft/vscode-docker"
  },
  "homepage": "https://github.com/Microsoft/vscode-docker/blob/master/README.md",
  "activationEvents": [
    "onCommand:vscode-docker.acr.createRegistry",
    "onCommand:vscode-docker.acr.deleteImage",
    "onCommand:vscode-docker.acr.deleteRegistry",
    "onCommand:vscode-docker.acr.deleteRepository",
    "onCommand:vscode-docker.acr.pullImage",
    "onCommand:vscode-docker.acr.quickBuild",
    "onCommand:vscode-docker.acr.runTask",
    "onCommand:vscode-docker.acr.runTaskFile",
    "onCommand:vscode-docker.acr.showTask",
    "onCommand:vscode-docker.acr.untagImage",
    "onCommand:vscode-docker.acr.viewLogs",
    "onCommand:vscode-docker.api.configure",
    "onCommand:vscode-docker.browseAzurePortal",
    "onCommand:vscode-docker.browseDockerHub",
    "onCommand:vscode-docker.compose.down",
    "onCommand:vscode-docker.compose.restart",
    "onCommand:vscode-docker.compose.up",
    "onCommand:vscode-docker.configure",
    "onCommand:vscode-docker.connectCustomRegistry",
    "onCommand:vscode-docker.container.open-shell",
    "onCommand:vscode-docker.container.remove",
    "onCommand:vscode-docker.container.restart",
    "onCommand:vscode-docker.container.show-logs",
    "onCommand:vscode-docker.container.start",
    "onCommand:vscode-docker.container.start.azurecli",
    "onCommand:vscode-docker.container.start.interactive",
    "onCommand:vscode-docker.container.stop",
    "onCommand:vscode-docker.createWebApp",
    "onCommand:vscode-docker.disconnectCustomRegistry",
    "onCommand:vscode-docker.dockerHubLogout",
    "onCommand:vscode-docker.explorer.refresh",
    "onCommand:vscode-docker.image.build",
    "onCommand:vscode-docker.image.inspect",
    "onCommand:vscode-docker.image.push",
    "onCommand:vscode-docker.image.remove",
    "onCommand:vscode-docker.image.tag",
    "onCommand:vscode-docker.setRegistryAsDefault",
    "onCommand:vscode-docker.system.prune",
    "onDebugInitialConfigurations",
    "onDebugResolve:docker-coreclr",
    "onLanguage:dockerfile",
    "onLanguage:yaml",
    "onView:dockerExplorer"
  ],
  "main": "dist/entrypoint",
  "contributes": {
    "menus": {
      "commandPalette": [
        {
          "command": "vscode-docker.api.configure",
          "when": "never"
        },
        {
          "command": "vscode-docker.browseDockerHub",
          "when": "false"
        },
        {
          "command": "vscode-docker.createWebApp",
          "when": "false"
        }
      ],
      "editor/context": [
        {
          "when": "editorLangId == dockerfile && isAzureAccountInstalled",
          "command": "vscode-docker.acr.quickBuild",
          "group": "docker"
        },
        {
          "when": "editorLangId == yaml",
          "command": "vscode-docker.acr.runTaskFile",
          "group": "docker"
        },
        {
          "when": "resourceFilename == docker-compose.yml",
          "command": "vscode-docker.compose.down",
          "group": "docker"
        },
        {
          "when": "resourceFilename == docker-compose.yml",
          "command": "vscode-docker.compose.restart",
          "group": "docker"
        },
        {
          "when": "resourceFilename == docker-compose.yml",
          "command": "vscode-docker.compose.up",
          "group": "docker"
        },
        {
          "when": "resourceFilename == docker-compose.debug.yml",
          "command": "vscode-docker.compose.down",
          "group": "docker"
        },
        {
          "when": "resourceFilename == docker-compose.debug.yml",
          "command": "vscode-docker.compose.restart",
          "group": "docker"
        },
        {
          "when": "resourceFilename == docker-compose.debug.yml",
          "command": "vscode-docker.compose.up",
          "group": "docker"
        },
        {
          "when": "editorLangId == dockerfile",
          "command": "vscode-docker.image.build",
          "group": "docker"
        }
      ],
      "explorer/context": [
        {
          "when": "resourceFilename =~ /(^|\\.)dockerfile$/i",
          "command": "vscode-docker.acr.quickBuild",
          "group": "docker"
        },
        {
          "when": "resourceFilename =~ /^(?:(?!^docker-compose\\.ya?ml$).)*\\.ya?ml$/i",
          "command": "vscode-docker.acr.runTaskFile",
          "group": "docker"
        },
        {
          "when": "resourceFilename =~ /docker-compose/i",
          "command": "vscode-docker.compose.down",
          "group": "docker"
        },
        {
          "when": "resourceFilename =~ /docker-compose/i",
          "command": "vscode-docker.compose.restart",
          "group": "docker"
        },
        {
          "when": "resourceFilename =~ /docker-compose/i",
          "command": "vscode-docker.compose.up",
          "group": "docker"
        },
        {
          "when": "resourceFilename =~ /dockerfile/i",
          "command": "vscode-docker.image.build",
          "group": "docker"
        }
      ],
      "view/title": [
        {
          "command": "vscode-docker.explorer.refresh",
          "when": "view == dockerExplorer",
          "group": "navigation"
        },
        {
          "command": "vscode-docker.system.prune",
          "when": "view == dockerExplorer",
          "group": "navigation"
        }
      ],
      "view/item/context": [
        {
          "command": "vscode-docker.acr.createRegistry",
          "when": "view == dockerExplorer && viewItem == azureRegistryRootNode"
        },
        {
          "command": "vscode-docker.acr.deleteImage",
          "when": "view == dockerExplorer && viewItem == azureImageTagNode"
        },
        {
          "command": "vscode-docker.acr.deleteRegistry",
          "when": "view == dockerExplorer && viewItem == azureRegistryNode"
        },
        {
          "command": "vscode-docker.acr.deleteRepository",
          "when": "view == dockerExplorer && viewItem == azureRepositoryNode"
        },
        {
          "command": "vscode-docker.acr.pullImage",
          "when": "view == dockerExplorer && viewItem =~ /^(azureImageTagNode|azureRepositoryNode)$/"
        },
        {
          "command": "vscode-docker.acr.runTask",
          "when": "view == dockerExplorer && viewItem == taskNode"
        },
        {
          "command": "vscode-docker.acr.showTask",
          "when": "view == dockerExplorer && viewItem == taskNode"
        },
        {
          "command": "vscode-docker.acr.untagImage",
          "when": "view == dockerExplorer && viewItem == azureImageTagNode"
        },
        {
          "command": "vscode-docker.acr.viewLogs",
          "when": "view == dockerExplorer && viewItem =~ /^(azureRegistryNode|azureImageTagNode|taskNode)$/"
        },
        {
          "command": "vscode-docker.browseDockerHub",
          "when": "view == dockerExplorer && viewItem =~ /^(dockerHubImageTagNode|dockerHubRepositoryNode|dockerHubOrgNode)$/"
        },
        {
          "command": "vscode-docker.browseAzurePortal",
          "when": "view == dockerExplorer && viewItem =~ /^(azureRegistryNode|azureRepositoryNode|azureImageTagNode)$/"
        },
        {
          "command": "vscode-docker.connectCustomRegistry",
          "when": "view == dockerExplorer && viewItem == customRootNode"
        },
        {
          "command": "vscode-docker.container.open-shell",
          "when": "view == dockerExplorer && viewItem =~ /^(runningLocalContainerNode|containersRootNode)$/"
        },
        {
          "command": "vscode-docker.container.remove",
          "when": "view == dockerExplorer && viewItem =~ /^(stoppedLocalContainerNode|runningLocalContainerNode|containersRootNode)$/"
        },
        {
          "command": "vscode-docker.container.restart",
          "when": "view == dockerExplorer && viewItem =~ /^(runningLocalContainerNode|stoppedLocalContainerNode|containersRootNode)$/"
        },
        {
          "command": "vscode-docker.container.show-logs",
          "when": "view == dockerExplorer && viewItem =~ /^(runningLocalContainerNode|stoppedLocalContainerNode|containersRootNode)$/"
        },
        {
          "command": "vscode-docker.container.start",
          "when": "view == dockerExplorer && viewItem =~ /^(localImageNode|imagesRootNode)$/"
        },
        {
          "command": "vscode-docker.container.start.interactive",
          "when": "view == dockerExplorer && viewItem =~ /^(localImageNode|imagesRootNode)$/"
        },
        {
          "command": "vscode-docker.container.stop",
          "when": "view == dockerExplorer && viewItem =~ /^(runningLocalContainerNode|containersRootNode)$/"
        },
        {
          "command": "vscode-docker.createWebApp",
          "when": "view == dockerExplorer && viewItem =~ /^(azureImageTagNode|dockerHubImageTagNode|customImageTagNode)$/"
        },
        {
          "command": "vscode-docker.disconnectCustomRegistry",
          "when": "view == dockerExplorer && viewItem =~ /^(customRegistryNode)$/"
        },
        {
          "command": "vscode-docker.dockerHubLogout",
          "when": "view == dockerExplorer && viewItem == dockerHubRootNode"
        },
        {
          "command": "vscode-docker.image.inspect",
          "when": "view == dockerExplorer && viewItem =~ /^(localImageNode|imagesRootNode)$/"
        },
        {
          "command": "vscode-docker.image.push",
          "when": "view == dockerExplorer && viewItem =~ /^(localImageNode|imagesRootNode)$/"
        },
        {
          "command": "vscode-docker.image.remove",
          "when": "view == dockerExplorer && viewItem =~ /^(localImageNode|imagesRootNode)$/"
        },
        {
          "command": "vscode-docker.image.tag",
          "when": "view == dockerExplorer && viewItem =~ /^(localImageNode|imagesRootNode)$/"
        },
        {
          "command": "vscode-docker.setRegistryAsDefault",
          "when": "view == dockerExplorer && viewItem =~ /^(customRegistryNode|azureRegistryNode|dockerHubOrgNode)$/"
        }
      ]
    },
    "debuggers": [
      {
        "type": "docker",
        "label": "Docker: Node.js",
        "configurationSnippets": [
          {
            "label": "Docker: Attach to Node",
            "description": "Docker: Attach to Node",
            "body": {
              "type": "node",
              "request": "attach",
              "name": "Docker: Attach to Node",
              "port": 9229,
              "address": "localhost",
              "localRoot": "^\"\\${workspaceFolder}\"",
              "remoteRoot": "/usr/src/app",
              "protocol": "inspector"
            }
          }
        ]
      },
      {
        "type": "docker-coreclr",
        "label": "Docker: Launch .NET Core (Preview)",
        "configurationSnippets": [
          {
            "label": "Docker: Launch .NET Core (Preview)",
            "description": "Docker: Launch .NET Core (Preview)",
            "body": {
              "name": "Docker: Launch .NET Core (Preview)",
              "type": "docker-coreclr",
              "request": "launch",
              "preLaunchTask": "build",
              "dockerBuild": {},
              "dockerRun": {}
            }
          }
        ],
        "configurationAttributes": {
          "launch": {
            "properties": {
              "appFolder": {
                "type": "string",
                "description": "Path to the folder for the application."
              },
              "appOutput": {
                "type": "string",
                "description": "Path to the output assembly for the application."
              },
              "appProject": {
                "type": "string",
                "description": "Path to the application project file."
              },
              "dockerBuild": {
                "description": "Options for building the Docker image used for debugging.",
                "properties": {
                  "args": {
                    "type": "object",
                    "description": "Build arguments applied to the Docker image used for debugging.",
                    "additionalProperties": {
                      "type": "string"
                    }
                  },
                  "context": {
                    "type": "string",
                    "description": "Path to the Docker build context."
                  },
                  "dockerfile": {
                    "type": "string",
                    "description": "Path to the Dockerfile used for the build."
                  },
                  "labels": {
                    "type": "object",
                    "description": "Labels applied to the Docker image used for debugging.",
                    "additionalProperties": {
                      "type": "string"
                    }
                  },
                  "tag": {
                    "type": "string",
                    "description": "Tag applied to the Docker image used for debugging."
                  },
                  "target": {
                    "type": "string",
                    "description": "Docker build target (stage) used for debugging."
                  }
                }
              },
              "dockerRun": {
                "description": "Options for running the Docker container used for debugging.",
                "properties": {
                  "containerName": {
                    "type": "string",
                    "description": "Name of the container used for debugging."
                  },
                  "env": {
                    "type": "object",
                    "description": "Environment variables applied to the Docker container used for debugging.",
                    "additionalProperties": {
                      "type": "string"
                    }
                  },
                  "envFiles": {
                    "type": "array",
                    "description": "Files of environment variables read in and applied to the Docker container used for debugging.",
                    "items": {
                      "type": "string"
                    }
                  },
                  "labels": {
                    "type": "object",
                    "description": "Labels applied to the Docker container used for debugging.",
                    "additionalProperties": {
                      "type": "string"
                    }
                  }
                }
              }
            }
          }
        }
      }
    ],
    "languages": [
      {
        "id": "dockerfile",
        "aliases": [
          "Dockerfile"
        ],
        "filenamePatterns": [
          "*.dockerfile",
          "Dockerfile"
        ]
      },
      {
        "id": "ignore",
        "filenames": [
          ".dockerignore"
        ]
      }
    ],
    "configuration": {
      "type": "object",
      "title": "Docker configuration options",
      "properties": {
        "docker.defaultRegistryPath": {
          "type": "string",
          "default": "",
          "description": "Default registry and path when tagging an image"
        },
        "docker.showExplorer": {
          "type": "boolean",
          "default": true,
          "description": "Show or hide the Explorer"
        },
        "docker.explorerRefreshInterval": {
          "type": "number",
          "default": 1000,
          "description": "Explorer refresh interval, default is 1000ms"
        },
        "docker.imageBuildContextPath": {
          "type": "string",
          "default": "",
          "description": "Build context PATH to pass to Docker build command"
        },
        "docker.truncateLongRegistryPaths": {
          "type": "boolean",
          "default": false,
          "description": "Truncate long Image and Container registry paths in the Explorer"
        },
        "docker.truncateMaxLength": {
          "type": "number",
          "default": 10,
          "description": "Maximum number of characters for long registry paths in the Explorer, including elipsis"
        },
        "docker.host": {
          "type": "string",
          "default": "",
          "description": "Host to connect to (same as setting the DOCKER_HOST environment variable)"
        },
        "docker.importCertificates": {
          "oneOf": [
            {
              "type": "boolean"
            },
            {
              "type": "object",
              "properties": {
                "useCertificateStore": {
                  "type": "boolean",
                  "default": true,
                  "description": "On Mac and Windows, indicates whether to automatically import certificates from the system certificate store. Ignored on Linux."
                },
                "certificatePaths": {
                  "type": "array",
                  "items": {
                    "type": "string"
                  },
                  "default": [
                    "/etc/ssl/certs/ca-certificates",
                    "/etc/openssl/certs",
                    "/etc/pki/tls/certs",
                    "/usr/local/share/certs"
                  ],
                  "description": "Paths to files or folders containing certificates to import. For Linux, the correct path to pick up system-wide certificates will depend on the distribution."
                }
              }
            }
          ],
          "default": false,
          "description": "True causes the extension to attempt to find system-wide certificates, false indicates that the default Node.js trusted certificates list will be used. Use an object to get more fine-grained control."
        },
        "docker.languageserver.diagnostics.deprecatedMaintainer": {
          "scope": "resource",
          "type": "string",
          "default": "warning",
          "enum": [
            "ignore",
            "warning",
            "error"
          ],
          "description": "Controls the diagnostic severity for the deprecated MAINTAINER instruction"
        },
        "docker.languageserver.diagnostics.emptyContinuationLine": {
          "scope": "resource",
          "type": "string",
          "default": "warning",
          "enum": [
            "ignore",
            "warning",
            "error"
          ],
          "description": "Controls the diagnostic severity for flagging empty continuation lines found in instructions that span multiple lines"
        },
        "docker.languageserver.diagnostics.directiveCasing": {
          "scope": "resource",
          "type": "string",
          "default": "warning",
          "enum": [
            "ignore",
            "warning",
            "error"
          ],
          "description": "Controls the diagnostic severity for parser directives that are not written in lowercase"
        },
        "docker.languageserver.diagnostics.instructionCasing": {
          "scope": "resource",
          "type": "string",
          "default": "warning",
          "enum": [
            "ignore",
            "warning",
            "error"
          ],
          "description": "Controls the diagnostic severity for instructions that are not written in uppercase"
        },
        "docker.languageserver.diagnostics.instructionCmdMultiple": {
          "scope": "resource",
          "type": "string",
          "default": "warning",
          "enum": [
            "ignore",
            "warning",
            "error"
          ],
          "description": "Controls the diagnostic severity for flagging a Dockerfile with multiple CMD instructions"
        },
        "docker.languageserver.diagnostics.instructionEntrypointMultiple": {
          "scope": "resource",
          "type": "string",
          "default": "warning",
          "enum": [
            "ignore",
            "warning",
            "error"
          ],
          "description": "Controls the diagnostic severity for flagging a Dockerfile with multiple ENTRYPOINT instructions"
        },
        "docker.languageserver.diagnostics.instructionHealthcheckMultiple": {
          "scope": "resource",
          "type": "string",
          "default": "warning",
          "enum": [
            "ignore",
            "warning",
            "error"
          ],
          "description": "Controls the diagnostic severity for flagging a Dockerfile with multiple HEALTHCHECK instructions"
        },
        "docker.languageserver.diagnostics.instructionJSONInSingleQuotes": {
          "scope": "resource",
          "type": "string",
          "default": "warning",
          "enum": [
            "ignore",
            "warning",
            "error"
          ],
          "description": "Controls the diagnostic severity for JSON instructions that are written incorrectly with single quotes"
        },
        "docker.languageserver.diagnostics.instructionWorkdirRelative": {
          "scope": "resource",
          "type": "string",
          "default": "warning",
          "enum": [
            "ignore",
            "warning",
            "error"
          ],
          "description": "Controls the diagnostic severity for WORKDIR instructions that do not point to an absolute path"
        },
        "docker.attachShellCommand.linuxContainer": {
          "type": "string",
          "default": "/bin/sh -c \"[ -e /bin/bash ] && /bin/bash || /bin/sh\"",
          "description": "Attach command to use for Linux containers"
        },
        "docker.attachShellCommand.windowsContainer": {
          "type": "string",
          "default": "powershell",
          "description": "Attach command to use for Windows containers"
        },
        "docker.promptOnSystemPrune": {
          "type": "boolean",
          "default": true,
          "description": "Prompt for confirmation when running System Prune command"
        },
        "docker.dockerComposeBuild": {
          "type": "boolean",
          "default": true,
          "description": "Run docker-compose with the --build argument, defaults to true"
        },
        "docker.dockerComposeDetached": {
          "type": "boolean",
          "default": true,
          "description": "Run docker-compose with the --d (detached) argument, defaults to true"
        }
      }
    },
    "commands": [
      {
        "command": "vscode-docker.acr.createRegistry",
        "title": "Create Azure Registry",
        "category": "Docker"
      },
      {
        "command": "vscode-docker.acr.deleteImage",
        "title": "Delete Azure Image",
        "category": "Docker"
      },
      {
        "command": "vscode-docker.acr.deleteRegistry",
        "title": "Delete Azure Registry",
        "category": "Docker"
      },
      {
        "command": "vscode-docker.acr.deleteRepository",
        "title": "Delete Azure Repository",
        "category": "Docker"
      },
      {
        "command": "vscode-docker.acr.pullImage",
        "title": "Pull Image from Azure",
        "category": "Docker"
      },
      {
        "command": "vscode-docker.acr.quickBuild",
        "title": "ACR Tasks: Build Image",
        "description": "Queue an Azure build from a Dockerfile",
        "category": "Docker"
      },
      {
        "command": "vscode-docker.acr.runTask",
        "title": "Run Task",
        "category": "Docker"
      },
      {
        "command": "vscode-docker.acr.runTaskFile",
        "title": "Run ACR Task File",
        "description": "Run an ACR task from a yaml file.",
        "category": "Docker"
      },
      {
        "command": "vscode-docker.acr.showTask",
        "title": "Show Task Properties",
        "category": "Docker"
      },
      {
        "command": "vscode-docker.acr.untagImage",
        "title": "Untag Azure Image",
        "category": "Docker"
      },
      {
        "command": "vscode-docker.acr.viewLogs",
        "title": "View Task Logs",
        "category": "Docker"
      },
      {
        "command": "vscode-docker.api.configure",
        "title": "Add Docker Files to Workspace (API)"
      },
      {
        "command": "vscode-docker.browseDockerHub",
        "title": "Browse in Docker Hub",
        "category": "Docker"
      },
      {
        "command": "vscode-docker.browseAzurePortal",
        "title": "Browse in the Azure Portal",
        "category": "Docker"
      },
      {
        "command": "vscode-docker.compose.down",
        "title": "Compose Down",
        "description": "Stops a composition of containers",
        "category": "Docker"
      },
      {
        "command": "vscode-docker.compose.restart",
        "title": "Compose Restart",
        "description": "Restarts a composition of containers",
        "category": "Docker"
      },
      {
        "command": "vscode-docker.compose.up",
        "title": "Compose Up",
        "description": "Starts a composition of containers",
        "category": "Docker"
      },
      {
        "command": "vscode-docker.configure",
        "title": "Add Docker Files to Workspace",
        "description": "Add Dockerfile, docker-compose.yml files",
        "category": "Docker"
      },
      {
        "command": "vscode-docker.connectCustomRegistry",
        "title": "Connect to a Private Registry... (Preview)",
        "category": "Docker"
      },
      {
        "command": "vscode-docker.container.open-shell",
        "title": "Attach Shell",
        "description": "Open a terminal with an interactive shell for a running container",
        "category": "Docker"
      },
      {
        "command": "vscode-docker.container.remove",
        "title": "Remove Container",
        "description": "Remove a stopped container",
        "category": "Docker"
      },
      {
        "command": "vscode-docker.container.restart",
        "title": "Restart Container",
        "description": "Restart one or more containers",
        "category": "Docker"
      },
      {
        "command": "vscode-docker.container.show-logs",
        "title": "Show Logs",
        "description": "Show the logs of a running container",
        "category": "Docker"
      },
      {
        "command": "vscode-docker.container.start",
        "title": "Run",
        "description": "Starts a container from an image",
        "category": "Docker"
      },
      {
        "command": "vscode-docker.container.start.azurecli",
        "title": "Azure CLI",
        "description": "Starts a container from the Azure CLI image and runs it interactively",
        "category": "Docker"
      },
      {
        "command": "vscode-docker.container.start.interactive",
        "title": "Run Interactive",
        "description": "Starts a container from an image and runs it interactively",
        "category": "Docker"
      },
      {
        "command": "vscode-docker.container.stop",
        "title": "Stop Container",
        "description": "Stop a running container",
        "category": "Docker"
      },
      {
        "command": "vscode-docker.createWebApp",
        "title": "Deploy Image to Azure App Service",
        "category": "Docker"
      },
      {
        "command": "vscode-docker.disconnectCustomRegistry",
        "title": "Disconnect from Private Registry",
        "category": "Docker"
      },
      {
        "command": "vscode-docker.dockerHubLogout",
        "title": "Docker Hub Logout",
        "category": "Docker"
      },
      {
        "command": "vscode-docker.explorer.refresh",
        "title": "Refresh Explorer",
        "category": "Docker",
        "icon": {
          "light": "images/light/refresh.svg",
          "dark": "images/dark/refresh.svg"
        }
      },
      {
        "command": "vscode-docker.image.build",
        "title": "Build Image",
        "description": "Build a Docker image from a Dockerfile",
        "category": "Docker"
      },
      {
        "command": "vscode-docker.image.inspect",
        "title": "Inspect Image",
        "description": "Inspect the metadata of a Docker image",
        "category": "Docker"
      },
      {
        "command": "vscode-docker.image.push",
        "title": "Push",
        "description": "Push an image to a registry",
        "category": "Docker"
      },
      {
        "command": "vscode-docker.image.remove",
        "title": "Remove Image",
        "description": "Remove a Docker image",
        "category": "Docker"
      },
      {
        "command": "vscode-docker.image.tag",
        "title": "Tag Image",
        "description": "Tag a Docker image",
        "category": "Docker"
      },
      {
        "command": "vscode-docker.setRegistryAsDefault",
        "title": "Set as Default Registry Path",
        "category": "Docker"
      },
      {
        "command": "vscode-docker.system.prune",
        "title": "System Prune",
        "category": "Docker",
        "icon": {
          "light": "images/light/prune.svg",
          "dark": "images/dark/prune.svg"
        }
      }
    ],
    "views": {
      "dockerView": [
        {
          "id": "dockerExplorer",
          "name": "Explorer",
          "when": "config.docker.showExplorer == true"
        }
      ]
    },
    "viewsContainers": {
      "activitybar": [
        {
          "icon": "images/docker.svg",
          "id": "dockerView",
          "title": "Docker"
        }
      ]
    }
  },
  "engines": {
    "vscode": "^1.25.0"
  },
  "scripts": {
    "vscode:prepublish": "npm run webpack-prod",
    "build": "tsc -p ./",
    "compile": "tsc -watch -p ./",
    "package": "vsce package",
    "lint": "tslint --project tsconfig.json -t verbose",
    "lint-fix": "tslint --project tsconfig.json -t verbose --fix",
    "postinstall": "node ./node_modules/vscode/bin/install",
    "pretest": "npm run build && npm run webpack",
    "test": "gulp test",
    "all": "npm i && npm run lint && npm test",
    "webpack": "gulp webpack-dev",
    "webpack-prod": "gulp webpack-prod",
    "webpack-profile": "webpack --profile --json --mode production > webpack-stats.json && echo Use http://webpack.github.io/analyse to analyze the stats"
  },
  "extensionDependencies": [
    "vscode.docker",
    "vscode.yaml"
  ],
  "devDependencies": {
    "@types/adm-zip": "^0.4.31",
    "@types/deep-equal": "^1.0.1",
    "@types/dockerode": "^2.5.5",
    "@types/fs-extra": "^5.0.4",
    "@types/glob": "5.0.35",
    "@types/keytar": "^4.0.1",
    "@types/mocha": "^5.2.5",
    "@types/node": "^8.10.34",
    "@types/request-promise-native": "^1.0.15",
    "@types/semver": "^5.5.0",
    "adm-zip": "^0.4.11",
<<<<<<< HEAD
    "gulp": "^4.0.0",
=======
    "clean-webpack-plugin": "^0.1.19",
    "copy-webpack-plugin": "^4.5.4",
    "gulp": "^3.9.1",
>>>>>>> 4d7b773f
    "gulp-decompress": "^2.0.2",
    "gulp-download": "^0.0.1",
    "mocha": "^5.2.0",
    "mocha-junit-reporter": "^1.18.0",
    "string-replace-webpack-plugin": "^0.1.3",
    "mocha-multi-reporters": "^1.1.7",
    "ts-loader": "^5.3.0",
    "tslint": "^5.11.0",
    "tslint-microsoft-contrib": "^5.2.1",
    "typescript": "^3.1.1",
    "umd-compat-loader": "^2.1.1",
    "vsce": "^1.51.1",
    "vscode": "^1.1.18",
    "webpack": "^4.25.1",
    "webpack-cli": "^3.1.2"
  },
  "dependencies": {
    "azure-arm-containerregistry": "^3.0.0",
    "azure-arm-resource": "^2.0.0-preview",
    "azure-arm-website": "^1.0.0-preview",
    "azure-storage": "^2.8.1",
    "clipboardy": "^1.2.3",
    "deep-equal": "^1.0.1",
    "dockerfile-language-server-nodejs": "^0.0.19",
    "dockerode": "^2.5.1",
    "fs-extra": "^6.0.1",
    "glob": "7.1.2",
    "gradle-to-js": "^1.0.1",
    "mac-ca": "^1.0.4",
    "moment": "^2.19.3",
    "opn": "^5.2.0",
    "pom-parser": "^1.1.1",
    "request-promise-native": "^1.0.5",
    "semver": "^5.5.1",
    "tar": "^4.4.6",
    "vscode-azureextensionui": "^0.19.0",
    "vscode-languageclient": "^5.1.1",
    "win-ca": "^2.2.0"
  }
}<|MERGE_RESOLUTION|>--- conflicted
+++ resolved
@@ -900,13 +900,9 @@
     "@types/request-promise-native": "^1.0.15",
     "@types/semver": "^5.5.0",
     "adm-zip": "^0.4.11",
-<<<<<<< HEAD
-    "gulp": "^4.0.0",
-=======
     "clean-webpack-plugin": "^0.1.19",
     "copy-webpack-plugin": "^4.5.4",
     "gulp": "^3.9.1",
->>>>>>> 4d7b773f
     "gulp-decompress": "^2.0.2",
     "gulp-download": "^0.0.1",
     "mocha": "^5.2.0",
